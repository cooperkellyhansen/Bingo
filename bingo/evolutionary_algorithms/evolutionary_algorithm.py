--- conflicted
+++ resolved
@@ -58,12 +58,7 @@
         """
         population_size = len(population)
         offspring = self.variation(population, population_size)
-<<<<<<< HEAD
-        self.evaluation(population)
-        self.evaluation(offspring)
-=======
         self.evaluation(offspring + population)
->>>>>>> ac92b424
         next_generation = self.selection(offspring, population_size)
         self.update_diagnostics(population, offspring)
         return next_generation
