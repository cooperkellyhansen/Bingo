"""Mutation of acyclic graph individuals.

This module contains the implementation of mutation for acyclic graph
individuals, which is composed of 4 possible mutation strategies: command
mutation, node mutation, parameter mutation and pruning.
"""
import numpy as np

from .operator_definitions import IS_ARITY_2_MAP, IS_TERMINAL_MAP, \
                                  CONSTANT, VARIABLE, INTEGER
from ...chromosomes.mutation import Mutation
from ...util.argument_validation import argument_validation
from ...util.probability_mass_function import ProbabilityMassFunction

COMMAND_MUTATION = 0
NODE_MUTATION = 1
PARAMETER_MUTATION = 2
PRUNE_MUTATION = 3
FORK_MUTATION = 4


class AGraphMutation(Mutation):
    """Mutation of acyclic graph individual

    Mutation of an agraph individual my modification of its command array.
    Mutation randomly takes one of the following 4 forms
      * command mutation: An entire command (row) of the command array is
        replaced by a new random one
      * node mutation: The node of a command is replaced by a random new one.
        Change from a terminal to operator (or reversed) will automatically
        have updated parameters to maintain consistency.
      * parameter mutation: The parameters of a command are randomly changed.
      * pruning: The command array is adjusted to remove an operator from
        the evaluation of the `AGraph`. Pruning a terminal does nothing.

    Parameters
    ----------
    command_probability : float
        probability of command mutation. Default 0.2
    node_probability : float
<<<<<<< HEAD
        probability of node mutation. Default 0.3
    parameter_probability : float
        probability of parameter mutation. Default 0.3
    prune_probability : float
        probability of pruning. Default 0.2
=======
                           probability of node mutation. Default 0.2
    parameter_probability : float
                            probability of parameter mutation. Default 0.2
    prune_probability : float
                        probability of pruning. Default 0.2
    fork_probability : float
                        probability of forking. Default 0.2
>>>>>>> ccfb4c63

    Notes
    -----
    The input probabilities are normalized if their sum is not equal to 1.

    Mutation can result in no change if, for instance,
      * a prune mutation is executed on a `AGraph` utilizing only a single
        terminal.
      * a parameter mutation occurs on a `AGraph` utilizing only a single
        constant.
    """

    @argument_validation(command_probability={">=": 0, "<=": 1},
                         node_probability={">=": 0, "<=": 1},
                         parameter_probability={">=": 0, "<=": 1},
                         prune_probability={">=": 0, "<=": 1},
                         fork_probability={">=": 0, "<=": 1})
    def __init__(self, component_generator, command_probability=0.2,
                 node_probability=0.2, parameter_probability=0.2,
                 prune_probability=0.2, fork_probability=0.2):
        self._component_generator = component_generator
        self._mutation_function_pmf = \
            ProbabilityMassFunction([self._mutate_command,
                                     self._mutate_node,
                                     self._mutate_parameters,
                                     self._prune_branch,
                                     self._fork_mutation],
                                    [command_probability,
                                     node_probability,
                                     parameter_probability,
<<<<<<< HEAD
                                     prune_probability])
=======
                                     prune_probability,
                                     fork_probability])
        self._manual_constants = \
            not component_generator.automatic_constant_optimization
>>>>>>> ccfb4c63
        self._last_mutation_location = None
        self._last_mutation_type = None

    def __call__(self, parent):
        """Single point mutation.

        Parameters
        ----------
        parent : `AGraph`
            The parent individual

        Returns
        -------
        `AGraph` :
            The child of the mutation
        """
        child = parent.copy()
        mutation_algorithm = self._mutation_function_pmf.draw_sample()
        mutation_algorithm(child)

<<<<<<< HEAD
=======
        if self._manual_constants:
            self._track_constants(parent, child)

        # TODO can we shift this responsibility to agraph?
        child.notify_command_array_modification()



        for i, (command, op1, op2) in enumerate(child.command_array):
            if not IS_TERMINAL_MAP[command]:
                if op1 >= i or op2 >= i:
                    print("bad!", self._last_mutation_type, self._last_mutation_location)
                    print("parent", parent.command_array)
                    print("child", child.command_array)
                    raise(RuntimeError)
>>>>>>> ccfb4c63
        return child

    def _mutate_command(self, individual):
        mutation_location = \
            self._get_random_command_mutation_location(individual)
        self._last_mutation_location = mutation_location
        self._last_mutation_type = COMMAND_MUTATION

<<<<<<< HEAD
        old_command = individual.command_array[mutation_location]
        new_command = \
            self._component_generator.random_command(mutation_location)
        while np.array_equal(new_command, old_command) \
                or old_command[0] == new_command[0] == CONSTANT:
            new_command = \
                self._component_generator.random_command(mutation_location)
=======
    def _track_constants(self, parent, child):
        child.force_renumber_constants()
        child.constants = [0., ]*child.num_constants
        for i, (command, param1, _) in enumerate(child.command_array):
            if command == 1 and param1 != -1:
                if i == self._last_mutation_location:
                    if self._last_mutation_type == PARAMETER_MUTATION:
                        old_constant_num = parent.command_array[i, 1]
                        constant = \
                            self._component_generator.random_numerical_constant(
                                parent.constants[old_constant_num])
                    else:
                        constant = \
                            self._component_generator.random_numerical_constant()
                elif self._last_mutation_type == FORK_MUTATION:
                    constant = \
                        self._component_generator.random_numerical_constant()
                else:
                    old_constant_num = parent.command_array[i, 1]
                    if old_constant_num == -1:
                        constant = \
                            self._component_generator.random_numerical_constant()
                    else:
                        constant = parent.constants[old_constant_num]
                child.constants[param1] = constant
>>>>>>> ccfb4c63

        individual.mutable_command_array[mutation_location] = new_command

    @staticmethod
    def _get_random_command_mutation_location(child):
        utilized_commands = child.get_utilized_commands()
        indices = [n for n, x in enumerate(utilized_commands) if x]
        index = np.random.randint(len(indices))
        return indices[index]

    def _mutate_node(self, individual):
        mutation_location = self._get_random_node_mutation_location(individual)
        self._last_mutation_location = mutation_location
        self._last_mutation_type = NODE_MUTATION

        old_command = individual.command_array[mutation_location]
        new_command = old_command.copy()
        while old_command[0] == new_command[0]:
            self._randomize_node(new_command)

        individual.mutable_command_array[mutation_location] = new_command

    def _get_random_node_mutation_location(self, child):
        utilized_commands = child.get_utilized_commands()
        terminals_ok = self._component_generator.get_number_of_terminals() > 1
        operators_ok = self._component_generator.get_number_of_operators() > 1
        indices = []
        for i, (x, node) in enumerate(zip(utilized_commands,
                                          child.command_array[:, 0])):
            if x:
                if (IS_TERMINAL_MAP[node] and terminals_ok) or \
                        (not IS_TERMINAL_MAP[node] and operators_ok):
                    indices.append(i)
        index = np.random.randint(len(indices))
        return indices[index]

    def _randomize_node(self, command):
        if IS_TERMINAL_MAP[command[0]]:
            command[0] = self._component_generator.random_terminal()
            command[1] = \
                self._component_generator.random_terminal_parameter(command[0])
            command[2] = command[1]
        else:
            command[0] = self._component_generator.random_operator()

    def _mutate_parameters(self, individual):
        mutation_location = self._get_random_param_mut_location(individual)
        self._last_mutation_location = mutation_location
        self._last_mutation_type = PARAMETER_MUTATION
        if mutation_location is None:
            return

        old_command = individual.command_array[mutation_location]
        new_command = old_command.copy()
        while np.array_equal(old_command, new_command):
            self._randomize_parameters(new_command, mutation_location)

        individual.mutable_command_array[mutation_location] = new_command

    def _get_random_param_mut_location(self, individual):
        utilized_commands = individual.get_utilized_commands()
        no_param_mut = [CONSTANT, INTEGER]
        if self._component_generator.input_x_dimension <= 1:
            no_param_mut += [VARIABLE]

        indices = [i for i, x in enumerate(utilized_commands)
                   if x and
                   individual.command_array[i, 0] not in no_param_mut]

        if 1 in indices and \
                not IS_TERMINAL_MAP[individual.command_array[1, 0]]:
            indices.remove(1)

        if not indices:
            return None
        index = np.random.randint(len(indices))
        return indices[index]

    def _randomize_parameters(self, command, mutation_location):
        if IS_TERMINAL_MAP[command[0]]:
            command[1] = \
                self._component_generator.random_terminal_parameter(command[0])
            command[2] = command[1]
        else:
            command[1] = \
                self._component_generator.random_operator_parameter(
                    mutation_location)
            if IS_ARITY_2_MAP[command[0]]:
                command[2] = \
                    self._component_generator.random_operator_parameter(
                        mutation_location)

    def _prune_branch(self, individual):
        mutation_location = self._get_random_prune_location(individual)
        self._last_mutation_location = mutation_location
        self._last_mutation_type = PRUNE_MUTATION
        if mutation_location is None:
            return

        mutated_node = individual.command_array[mutation_location, 0]
        if IS_ARITY_2_MAP[mutated_node]:
            pruned_param_num = np.random.randint(2)
        else:
            pruned_param_num = 0
        pruned_param = individual.command_array[mutation_location,
                                                1 + pruned_param_num]

        for i, (node, p_1, p_2) in \
                enumerate(individual.command_array[mutation_location:]):
            if not IS_TERMINAL_MAP[node]:
                if p_1 == mutation_location:
                    individual.mutable_command_array[mutation_location + i, 1] = \
                        pruned_param
                if p_2 == mutation_location:
                    individual.mutable_command_array[mutation_location + i, 2] = \
                        pruned_param

    @staticmethod
    def _get_random_prune_location(individual):
        utilized_commands = individual.get_utilized_commands()
        indices = [i for i, x in enumerate(utilized_commands[:-1])
                   if x and
                   not IS_TERMINAL_MAP[individual.command_array[i, 0]]]
        if not indices:
            return None
<<<<<<< HEAD
        index = np.random.randint(len(indices))
        return indices[index]
=======

        index = np.random.randint(len(operators))
        return operators[index]

    def _fork_mutation(self, individual):
        MAX_FORK_SIZE = 4

        utilized_commands = individual.get_utilized_commands()
        num_unusused_commands = utilized_commands.count(False)

        if num_unusused_commands < 2:
            self._last_mutation_location = None
            self._last_mutation_type = FORK_MUTATION
            return

        indices = [n for n, x in enumerate(utilized_commands) if x]
        mutation_location = np.random.choice(indices)

        max_fork = min(num_unusused_commands, MAX_FORK_SIZE)
        fork_size = np.random.randint(2, max_fork + 1)

        fork_space, new_mut_location = self._make_space_for_fork(
            fork_size, individual, mutation_location, utilized_commands)

        fork_commands = self._generate_fork(fork_size, fork_space,
                                            new_mut_location)

        individual.command_array[fork_space] = fork_commands.copy()

        # this check is needed to account for the case when an arity 1 node is
        # mutated/shifted, then the op2 argument can get messed up
        # TODO: this is messy
        for i, (command, _, op2) in enumerate(individual.command_array):
            if not IS_TERMINAL_MAP[command]:
                if op2 >= i:
                    individual.command_array[i, 2] = \
                        self._component_generator.random_operator_parameter(i)

        self._last_mutation_location = mutation_location
        self._last_mutation_type = FORK_MUTATION

    @staticmethod
    def _make_space_for_fork(fork_size, individual, mutation_location,
                             utilized_commands):
        new_permutation = np.arange(len(utilized_commands))
        # backwards
        fork_space = []
        for i in range(mutation_location, -1, -1):
            if not utilized_commands[i]:
                if len(fork_space) == 0:
                    fork_space = [mutation_location]
                else:
                    fork_space.insert(0, fork_space[0] - 1)
                new_permutation[i:fork_space[0] + 1] = \
                    np.roll(new_permutation[i:fork_space[0] + 1], -1)
                if len(fork_space) == fork_size:
                    break
        # forwards
        if len(fork_space) < fork_size:
            for i in range(mutation_location + 1, len(utilized_commands)):
                if not utilized_commands[i]:
                    if len(fork_space) == 0:
                        fork_space = [mutation_location + 1]
                    else:
                        fork_space.append(fork_space[-1] + 1)
                    new_permutation[fork_space[-1]:i + 1] = \
                        np.roll(new_permutation[fork_space[-1]:i + 1], 1)
                    if len(fork_space) == fork_size:
                        break
        # update parameters
        terminals = np.vectorize(IS_TERMINAL_MAP.get)(
                individual.command_array[:, 0])
        used_operators = np.logical_and(~terminals, utilized_commands)
        parameter_conversion = np.argsort(new_permutation)
        new_mut_location = parameter_conversion[mutation_location]
        parameter_conversion[mutation_location] = fork_space[-1]
        individual.command_array[used_operators, 1] = \
            parameter_conversion[individual.command_array[used_operators, 1]]
        individual.command_array[used_operators, 2] = \
            parameter_conversion[individual.command_array[used_operators, 2]]
        # move commands
        individual.command_array[:, :] = \
            individual.command_array[new_permutation, :].copy()
        return fork_space, new_mut_location

    def _generate_fork(self, fork_size, fork_space, new_mut_location):
        fork_commands = np.empty((fork_size, 3), dtype=int)
        num_terminals = np.random.randint(1, fork_size // 2 + 1)
        for i in range(num_terminals):
            fork_commands[i] = \
                self._component_generator.random_terminal_command(i)
        for i in range(num_terminals, fork_size):
            fork_commands[i] = \
                self._component_generator.random_operator_command(i)
            fork_commands[i, 1] = fork_space[fork_commands[i, 1]]
            fork_commands[i, 2] = fork_space[fork_commands[i, 2]]
        attempt_count = 0
        while not IS_ARITY_2_MAP[fork_commands[-1, 0]]:
            attempt_count += 1
            fork_commands[-1] = \
                self._component_generator.random_operator_command(
                    fork_size - 1)
            fork_commands[-1, 1] = fork_space[fork_commands[-1, 1]]
            fork_commands[-1, 2] = fork_space[fork_commands[-1, 2]]
            if attempt_count > 100:
                break
        fork_commands[-1, np.random.randint(1, 3)] = new_mut_location
        return fork_commands
>>>>>>> ccfb4c63
<|MERGE_RESOLUTION|>--- conflicted
+++ resolved
@@ -38,21 +38,13 @@
     command_probability : float
         probability of command mutation. Default 0.2
     node_probability : float
-<<<<<<< HEAD
-        probability of node mutation. Default 0.3
+        probability of node mutation. Default 0.2
     parameter_probability : float
-        probability of parameter mutation. Default 0.3
+        probability of parameter mutation. Default 0.2
     prune_probability : float
         probability of pruning. Default 0.2
-=======
-                           probability of node mutation. Default 0.2
-    parameter_probability : float
-                            probability of parameter mutation. Default 0.2
-    prune_probability : float
-                        probability of pruning. Default 0.2
     fork_probability : float
-                        probability of forking. Default 0.2
->>>>>>> ccfb4c63
+        probability of forking. Default 0.2
 
     Notes
     -----
@@ -83,14 +75,8 @@
                                     [command_probability,
                                      node_probability,
                                      parameter_probability,
-<<<<<<< HEAD
-                                     prune_probability])
-=======
                                      prune_probability,
                                      fork_probability])
-        self._manual_constants = \
-            not component_generator.automatic_constant_optimization
->>>>>>> ccfb4c63
         self._last_mutation_location = None
         self._last_mutation_type = None
 
@@ -111,16 +97,6 @@
         mutation_algorithm = self._mutation_function_pmf.draw_sample()
         mutation_algorithm(child)
 
-<<<<<<< HEAD
-=======
-        if self._manual_constants:
-            self._track_constants(parent, child)
-
-        # TODO can we shift this responsibility to agraph?
-        child.notify_command_array_modification()
-
-
-
         for i, (command, op1, op2) in enumerate(child.command_array):
             if not IS_TERMINAL_MAP[command]:
                 if op1 >= i or op2 >= i:
@@ -128,7 +104,7 @@
                     print("parent", parent.command_array)
                     print("child", child.command_array)
                     raise(RuntimeError)
->>>>>>> ccfb4c63
+
         return child
 
     def _mutate_command(self, individual):
@@ -137,7 +113,6 @@
         self._last_mutation_location = mutation_location
         self._last_mutation_type = COMMAND_MUTATION
 
-<<<<<<< HEAD
         old_command = individual.command_array[mutation_location]
         new_command = \
             self._component_generator.random_command(mutation_location)
@@ -145,33 +120,6 @@
                 or old_command[0] == new_command[0] == CONSTANT:
             new_command = \
                 self._component_generator.random_command(mutation_location)
-=======
-    def _track_constants(self, parent, child):
-        child.force_renumber_constants()
-        child.constants = [0., ]*child.num_constants
-        for i, (command, param1, _) in enumerate(child.command_array):
-            if command == 1 and param1 != -1:
-                if i == self._last_mutation_location:
-                    if self._last_mutation_type == PARAMETER_MUTATION:
-                        old_constant_num = parent.command_array[i, 1]
-                        constant = \
-                            self._component_generator.random_numerical_constant(
-                                parent.constants[old_constant_num])
-                    else:
-                        constant = \
-                            self._component_generator.random_numerical_constant()
-                elif self._last_mutation_type == FORK_MUTATION:
-                    constant = \
-                        self._component_generator.random_numerical_constant()
-                else:
-                    old_constant_num = parent.command_array[i, 1]
-                    if old_constant_num == -1:
-                        constant = \
-                            self._component_generator.random_numerical_constant()
-                    else:
-                        constant = parent.constants[old_constant_num]
-                child.constants[param1] = constant
->>>>>>> ccfb4c63
 
         individual.mutable_command_array[mutation_location] = new_command
 
@@ -297,13 +245,8 @@
                    not IS_TERMINAL_MAP[individual.command_array[i, 0]]]
         if not indices:
             return None
-<<<<<<< HEAD
         index = np.random.randint(len(indices))
         return indices[index]
-=======
-
-        index = np.random.randint(len(operators))
-        return operators[index]
 
     def _fork_mutation(self, individual):
         MAX_FORK_SIZE = 4
@@ -408,5 +351,4 @@
             if attempt_count > 100:
                 break
         fork_commands[-1, np.random.randint(1, 3)] = new_mut_location
-        return fork_commands
->>>>>>> ccfb4c63
+        return fork_commands