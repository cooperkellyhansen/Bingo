--- conflicted
+++ resolved
@@ -215,11 +215,7 @@
         if self.comm_rank == 0:
             with open(filename, "wb") as dump_file:
                 dill.dump(all_par_archs, dump_file,
-<<<<<<< HEAD
                           protocol=dill.HIGHEST_PROTOCOL)
-=======
-                            protocol=dill.HIGHEST_PROTOCOL)
->>>>>>> 2a563602
 
     def _copy_without_mpi(self):
         no_mpi_copy = copy(self)
