# Ignoring some linting rules in tests
# pylint: disable=missing-docstring

import pytest
import numpy as np
from bingo.evaluation.fitness_function import FitnessFunction as pyFitnessFunction,\
    VectorBasedFunction as pyVectorBasedFunction
from bingo.symbolic_regression.agraph.agraph import AGraph as pyAGraph
from bingo.evaluation.training_data import TrainingData as pyTrainingData
<<<<<<< HEAD
=======

try:
    from bingocpp import AGraph as cppAGraph, \
        FitnessFunction as cppFitnessFunction, \
        VectorBasedFunction as cppVectorBasedFunction, \
        TrainingData as cppTrainingData
    bingocpp = True
except ImportError:
    bingocpp = False

CPP_PARAM = pytest.param("Cpp",
                         marks=pytest.mark.skipif(not bingocpp,
                                                  reason='BingoCpp import '
                                                         'failure'))


@pytest.fixture(params=["Python", CPP_PARAM])
def engine(request):
    return request.param


@pytest.fixture
def fitness_function(engine):
    if engine == "Python":
        return pyFitnessFunction
    return cppFitnessFunction


@pytest.fixture
def vector_based_function(engine):
    if engine == "Python":
        return pyVectorBasedFunction
    return cppVectorBasedFunction


@pytest.fixture
def agraph(engine):
    if engine == "Python":
        return pyAGraph
    return cppAGraph


@pytest.fixture
def training_data(engine):
    if engine == "Python":
        return pyTrainingData
    return cppTrainingData


@pytest.fixture
def dummy_individual(agraph):
    return agraph()
>>>>>>> fff5e6ec

try:
    from bingocpp import AGraph as cppAGraph
    from bingocpp import FitnessFunction as cppFitnessFunction,\
        VectorBasedFunction as cppVectorBasedFunction
    from bingocpp import TrainingData as cppTrainingData
    bingocpp = True
except ImportError:
    bingocpp = False

CPP_PARAM = pytest.param("Cpp",
                         marks=pytest.mark.skipif(not bingocpp,
                                                  reason='BingoCpp import '
                                                         'failure'))


@pytest.fixture(params=["Python", CPP_PARAM])
def engine(request):
    return request.param


@pytest.fixture
def fitness_function(engine):
    if engine == "Python":
        return pyFitnessFunction
    return cppFitnessFunction


@pytest.fixture
def vector_based_function(engine):
    if engine == "Python":
        return pyVectorBasedFunction
    return cppVectorBasedFunction


@pytest.fixture
def agraph(engine):
    if engine == "Python":
        return pyAGraph
    return cppAGraph


@pytest.fixture
def training_data(engine):
    if engine == "Python":
        return pyTrainingData
    return cppTrainingData


def test_fitness_function_cant_be_instanced(fitness_function):
    with pytest.raises(TypeError):
<<<<<<< HEAD
        _ = fitness_function()


def test_fitness_function_has_eval_count_and_data(mocker, fitness_function):
    mocker.patch.object(fitness_function, "__abstractmethods__",
                        new_callable=set)
    training_data = mocker.Mock()
=======
        _ = pyFitnessFunction()


def test_fitness_function_has_eval_count_and_data(engine, mocker, fitness_function, training_data):
    if engine == "Python":
        mocker.patch.object(fitness_function, "__abstractmethods__",
                            new_callable=set)
        mocker.patch.object(training_data, "__abstractmethods__",
                            new_callable=set)
    training_data = training_data()
>>>>>>> fff5e6ec
    fit_func = fitness_function(training_data)

    assert fit_func.eval_count == 0
    assert fit_func.training_data is training_data


@pytest.mark.parametrize("metric, expected_fit", [("mae", 1.2),
                                                  ("mean absolute error", 1.2),
                                                  ("mse", 2.0),
<<<<<<< HEAD
                                                  ("rmse", np.sqrt(2.0))])
def test_vector_based_function_metrics(mocker, vector_based_function, agraph, metric, expected_fit):
    mocker.patch.object(vector_based_function, "__abstractmethods__",
                        new_callable=set)
    mocker.patch.object(vector_based_function, "evaluate_fitness_vector",
                        return_value=[-2, -1, 0, 1, 2])
    fit_func = vector_based_function(metric=metric)
    dummy_indv = agraph()
=======
                                                  ("mean squared error", 2.0),
                                                  ("rmse", np.sqrt(2.0)),
                                                  ("root mean squared error", np.sqrt(2.0))])
def test_vector_based_function_metrics(engine, mocker, vector_based_function, metric, expected_fit, dummy_individual):
    if engine == "Python":
        mocker.patch.object(vector_based_function, "__abstractmethods__",
                            new_callable=set)
    mocker.patch.object(vector_based_function, "evaluate_fitness_vector",
                        return_value=[-2, -1, 0, 1, 2])
    fit_func = vector_based_function(metric=metric)
>>>>>>> fff5e6ec
    
    assert fit_func(dummy_individual) == pytest.approx(expected_fit)
    fit_func.evaluate_fitness_vector.assert_called_once_with(dummy_individual)


<<<<<<< HEAD
def test_vector_based_function_invalid_metric(mocker, vector_based_function):
    mocker.patch.object(vector_based_function, "__abstractmethods__",
                        new_callable=set)
    mocker.patch.object(vector_based_function, "evaluate_fitness_vector",
                        return_value=[-2, -1, 0, 1, 2])
    with pytest.raises((KeyError, ValueError)):  # KeyError in Python, ValueError in Cpp
        _ = vector_based_function(metric="invalid metric")


@pytest.mark.parametrize("metric", ["mae", "mse", "rmse"])
def test_vector_based_function_with_nan(mocker, vector_based_function, agraph, metric):
    mocker.patch.object(vector_based_function, "__abstractmethods__",
                        new_callable=set)
    mocker.patch.object(vector_based_function, "evaluate_fitness_vector",
                        return_value=[np.nan, -1, 0, 1, 2])
    fit_func = vector_based_function(metric=metric)
    dummy_indv = agraph()
=======
def test_vector_based_function_invalid_metric(engine, mocker, vector_based_function):
    if engine == "Python":
        mocker.patch.object(vector_based_function, "__abstractmethods__",
                            new_callable=set)
    mocker.patch.object(vector_based_function, "evaluate_fitness_vector",
                        return_value=[-2, -1, 0, 1, 2])
    with pytest.raises(ValueError):
        _ = vector_based_function(metric="invalid metric")


@pytest.mark.parametrize("metric", ["mae", "mse", "rmse",
                                    "mean absolute error",
                                    "mean squared error",
                                    "root mean squared error"])
def test_vector_based_function_with_nan(engine, mocker, vector_based_function, agraph, metric, dummy_individual):
    if engine == "Python":
        mocker.patch.object(vector_based_function, "__abstractmethods__",
                            new_callable=set)
    mocker.patch.object(vector_based_function, "evaluate_fitness_vector",
                        return_value=[np.nan, -1, 0, 1, 2])
    fit_func = vector_based_function(metric=metric)
>>>>>>> fff5e6ec

    assert np.isnan(fit_func(dummy_individual))<|MERGE_RESOLUTION|>--- conflicted
+++ resolved
@@ -7,8 +7,6 @@
     VectorBasedFunction as pyVectorBasedFunction
 from bingo.symbolic_regression.agraph.agraph import AGraph as pyAGraph
 from bingo.evaluation.training_data import TrainingData as pyTrainingData
-<<<<<<< HEAD
-=======
 
 try:
     from bingocpp import AGraph as cppAGraph, \
@@ -61,67 +59,10 @@
 @pytest.fixture
 def dummy_individual(agraph):
     return agraph()
->>>>>>> fff5e6ec
-
-try:
-    from bingocpp import AGraph as cppAGraph
-    from bingocpp import FitnessFunction as cppFitnessFunction,\
-        VectorBasedFunction as cppVectorBasedFunction
-    from bingocpp import TrainingData as cppTrainingData
-    bingocpp = True
-except ImportError:
-    bingocpp = False
-
-CPP_PARAM = pytest.param("Cpp",
-                         marks=pytest.mark.skipif(not bingocpp,
-                                                  reason='BingoCpp import '
-                                                         'failure'))
 
 
-@pytest.fixture(params=["Python", CPP_PARAM])
-def engine(request):
-    return request.param
-
-
-@pytest.fixture
-def fitness_function(engine):
-    if engine == "Python":
-        return pyFitnessFunction
-    return cppFitnessFunction
-
-
-@pytest.fixture
-def vector_based_function(engine):
-    if engine == "Python":
-        return pyVectorBasedFunction
-    return cppVectorBasedFunction
-
-
-@pytest.fixture
-def agraph(engine):
-    if engine == "Python":
-        return pyAGraph
-    return cppAGraph
-
-
-@pytest.fixture
-def training_data(engine):
-    if engine == "Python":
-        return pyTrainingData
-    return cppTrainingData
-
-
-def test_fitness_function_cant_be_instanced(fitness_function):
+def test_fitness_function_cant_be_instanced():
     with pytest.raises(TypeError):
-<<<<<<< HEAD
-        _ = fitness_function()
-
-
-def test_fitness_function_has_eval_count_and_data(mocker, fitness_function):
-    mocker.patch.object(fitness_function, "__abstractmethods__",
-                        new_callable=set)
-    training_data = mocker.Mock()
-=======
         _ = pyFitnessFunction()
 
 
@@ -132,7 +73,6 @@
         mocker.patch.object(training_data, "__abstractmethods__",
                             new_callable=set)
     training_data = training_data()
->>>>>>> fff5e6ec
     fit_func = fitness_function(training_data)
 
     assert fit_func.eval_count == 0
@@ -142,16 +82,6 @@
 @pytest.mark.parametrize("metric, expected_fit", [("mae", 1.2),
                                                   ("mean absolute error", 1.2),
                                                   ("mse", 2.0),
-<<<<<<< HEAD
-                                                  ("rmse", np.sqrt(2.0))])
-def test_vector_based_function_metrics(mocker, vector_based_function, agraph, metric, expected_fit):
-    mocker.patch.object(vector_based_function, "__abstractmethods__",
-                        new_callable=set)
-    mocker.patch.object(vector_based_function, "evaluate_fitness_vector",
-                        return_value=[-2, -1, 0, 1, 2])
-    fit_func = vector_based_function(metric=metric)
-    dummy_indv = agraph()
-=======
                                                   ("mean squared error", 2.0),
                                                   ("rmse", np.sqrt(2.0)),
                                                   ("root mean squared error", np.sqrt(2.0))])
@@ -162,31 +92,11 @@
     mocker.patch.object(vector_based_function, "evaluate_fitness_vector",
                         return_value=[-2, -1, 0, 1, 2])
     fit_func = vector_based_function(metric=metric)
->>>>>>> fff5e6ec
     
     assert fit_func(dummy_individual) == pytest.approx(expected_fit)
     fit_func.evaluate_fitness_vector.assert_called_once_with(dummy_individual)
 
 
-<<<<<<< HEAD
-def test_vector_based_function_invalid_metric(mocker, vector_based_function):
-    mocker.patch.object(vector_based_function, "__abstractmethods__",
-                        new_callable=set)
-    mocker.patch.object(vector_based_function, "evaluate_fitness_vector",
-                        return_value=[-2, -1, 0, 1, 2])
-    with pytest.raises((KeyError, ValueError)):  # KeyError in Python, ValueError in Cpp
-        _ = vector_based_function(metric="invalid metric")
-
-
-@pytest.mark.parametrize("metric", ["mae", "mse", "rmse"])
-def test_vector_based_function_with_nan(mocker, vector_based_function, agraph, metric):
-    mocker.patch.object(vector_based_function, "__abstractmethods__",
-                        new_callable=set)
-    mocker.patch.object(vector_based_function, "evaluate_fitness_vector",
-                        return_value=[np.nan, -1, 0, 1, 2])
-    fit_func = vector_based_function(metric=metric)
-    dummy_indv = agraph()
-=======
 def test_vector_based_function_invalid_metric(engine, mocker, vector_based_function):
     if engine == "Python":
         mocker.patch.object(vector_based_function, "__abstractmethods__",
@@ -208,6 +118,5 @@
     mocker.patch.object(vector_based_function, "evaluate_fitness_vector",
                         return_value=[np.nan, -1, 0, 1, 2])
     fit_func = vector_based_function(metric=metric)
->>>>>>> fff5e6ec
 
     assert np.isnan(fit_func(dummy_individual))