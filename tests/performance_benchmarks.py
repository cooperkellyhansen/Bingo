--- conflicted
+++ resolved
@@ -1,10 +1,6 @@
 # Ignoring some linting rules in tests
 # pylint: disable=redefined-outer-name
 # pylint: disable=missing-docstring
-<<<<<<< HEAD
-
-=======
->>>>>>> 9eb037e8
 import csv
 import timeit
 import numpy as np
@@ -48,38 +44,6 @@
     np.random.seed(0)
     return np.random.rand(size, 4)*10 - 5.0
 
-def write_stacks(test_agraph_list):
-    filename = '../bingocpp/app/test-agraph-stacks.csv'
-    with open(filename, mode='w+') as stack_file:
-        stack_file_writer = csv.writer(stack_file, delimiter=',')
-        for agraph in test_agraph_list:
-            stack = []
-            for row in agraph._command_array:
-                for i in np.nditer(row):
-                    stack.append(i)
-            stack_file_writer.writerow(stack)
-    stack_file.close()
-
-def write_constants(test_agraph_list):
-    filename = '../bingocpp/app/test-agraph-consts.csv'
-    with open(filename, mode='w+') as const_file:
-        const_file_writer = csv.writer(const_file, delimiter=',')
-        for agraph in test_agraph_list:
-            consts = agraph._constants
-            num_consts = len(consts)
-            consts = np.insert(consts, 0, num_consts, axis=0)
-            const_file_writer.writerow(consts)
-
-    const_file.close()
-
-def write_x_vals(test_x_vals):
-    filename = '../bingocpp/app/test-agraph-x-vals.csv'
-    with open(filename, mode='w+') as x_file:
-        x_file_writer = csv.writer(x_file, delimiter=',')
-        for row in test_x_vals:
-            x_file_writer.writerow(row)
-    x_file.close()
-
 
 def write_stacks(test_agraph_list):
     filename = '../bingocpp/app/test-agraph-stacks.csv'
@@ -121,10 +85,7 @@
 # write_stacks(TEST_AGRAPHS)
 # write_constants(TEST_AGRAPHS)
 # write_x_vals(TEST_X)
-<<<<<<< HEAD
-=======
 
->>>>>>> 9eb037e8
 
 def benchmark_evaluate():
     for indv in TEST_AGRAPHS:
